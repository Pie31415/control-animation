__pycache__/
<<<<<<< HEAD
*.py[cod]
*$py.class

# C extensions
*.so

# Distribution / packaging
.Python
build/
develop-eggs/
dist/
downloads/
eggs/
.eggs/
lib/
lib64/
parts/
sdist/
var/
wheels/
pip-wheel-metadata/
share/python-wheels/
*.egg-info/
.installed.cfg
*.egg
MANIFEST

# PyInstaller
#  Usually these files are written by a python script from a template
#  before PyInstaller builds the exe, so as to inject date/other infos into it.
*.manifest
*.spec

# Installer logs
pip-log.txt
pip-delete-this-directory.txt

# Unit test / coverage reports
htmlcov/
.tox/
.nox/
.coverage
.coverage.*
.cache
nosetests.xml
coverage.xml
*.cover
*.py,cover
.hypothesis/
.pytest_cache/

# Translations
*.mo
*.pot

# Django stuff:
*.log
local_settings.py
db.sqlite3
db.sqlite3-journal

# Flask stuff:
instance/
.webassets-cache

# Scrapy stuff:
.scrapy

# Sphinx documentation
docs/_build/

# PyBuilder
target/

# Jupyter Notebook
.ipynb_checkpoints

# IPython
profile_default/
ipython_config.py

# pyenv
.python-version

# pipenv
#   According to pypa/pipenv#598, it is recommended to include Pipfile.lock in version control.
#   However, in case of collaboration, if having platform-specific dependencies or dependencies
#   having no cross-platform support, pipenv may install dependencies that don't work, or not
#   install all needed dependencies.
#Pipfile.lock

# PEP 582; used by e.g. github.com/David-OConnor/pyflow
__pypackages__/

# Celery stuff
celerybeat-schedule
celerybeat.pid

# SageMath parsed files
*.sage.py

# Environments
.env
.venv
env/
venv/
ENV/
env.bak/
venv.bak/

# Spyder project settings
.spyderproject
.spyproject

# Rope project settings
.ropeproject

# mkdocs documentation
/site

# mypy
.mypy_cache/
.dmypy.json
dmypy.json

# Pyre type checker
.pyre/

###
models/
=======
>>>>>>> 99426fc7
<|MERGE_RESOLUTION|>--- conflicted
+++ resolved
@@ -1,5 +1,5 @@
+# Byte-compiled / optimized / DLL files
 __pycache__/
-<<<<<<< HEAD
 *.py[cod]
 *$py.class
 
@@ -130,5 +130,4 @@
 
 ###
 models/
-=======
->>>>>>> 99426fc7
+login.md